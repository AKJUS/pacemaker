--- conflicted
+++ resolved
@@ -1043,11 +1043,7 @@
     /* For a RELAY operation, set fenced on the client. */
     operation = crm_element_value(request, F_STONITH_OPERATION);
 
-<<<<<<< HEAD
-    if (crm_str_eq(operation, STONITH_OP_RELAY, TRUE)) {
-=======
     if (pcmk__str_eq(operation, STONITH_OP_RELAY, pcmk__str_none)) {
->>>>>>> b0ef36d8
         op->client_name = crm_strdup_printf("%s.%lu", crm_system_name,
                                          (unsigned long) getpid());
     } else {
@@ -1158,11 +1154,7 @@
 
     /* In case of RELAY operation, RELAY information is added to the query to delete the original operation of RELAY. */
     operation = crm_element_value(request, F_STONITH_OPERATION);
-<<<<<<< HEAD
-    if (crm_str_eq(operation, STONITH_OP_RELAY, TRUE)) {
-=======
     if (pcmk__str_eq(operation, STONITH_OP_RELAY, pcmk__str_none)) {
->>>>>>> b0ef36d8
         relay_op_id = crm_element_value(request, F_STONITH_REMOTE_OP_ID);
         if (relay_op_id) {
             crm_xml_add(query, F_STONITH_REMOTE_OP_ID_RELAY, relay_op_id);
@@ -1278,11 +1270,7 @@
          * phase of a remapped "reboot", because we ignore errors in that case)
          */
     } while ((op->phase != st_phase_on)
-<<<<<<< HEAD
-             && is_set(op->call_options, st_opt_topology)
-=======
              && pcmk_is_set(op->call_options, st_opt_topology)
->>>>>>> b0ef36d8
              && (advance_topology_level(op, false) == pcmk_rc_ok));
 
     crm_notice("Couldn't find anyone to fence (%s) %s with %s",
