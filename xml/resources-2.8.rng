--- conflicted
+++ resolved
@@ -68,91 +68,6 @@
 
   <define name="element-bundle">
     <element name="bundle">
-<<<<<<< HEAD
-	<attribute name="id"><data type="ID"/></attribute>
-	<optional>
-          <attribute name="description"><text/></attribute>
-	</optional>
-        <choice>
-	  <group>
-	    <element name="docker">
-	      <attribute name="image"><text/></attribute>
-	      <optional>
-		<attribute name="replicas"><data type="integer"/></attribute>
-	      </optional>
-	      <optional>
-		<attribute name="replicas-per-host"><data type="integer"/></attribute>
-	      </optional>
-	      <optional>
-		<attribute name="masters"><data type="integer"/></attribute>
-	      </optional>
-	      <optional>
-		<attribute name="run-command"> <text/></attribute>
-	      </optional>
-	      <optional>
-		<attribute name="options"><text/></attribute>
-	      </optional>
-	    </element>
-	  </group>
-	</choice>
-	<optional>
-	  <element name="network">
-	    <optional>
-	      <attribute name="ip-range-start"><text/></attribute>
-	    </optional>
-	    <optional>
-	      <attribute name="control-port"><data type="integer"/></attribute>
-	    </optional>
-	    <optional>
-	      <attribute name="host-network"><text/></attribute>
-	    </optional>
-	    <optional>
-	      <attribute name="host-netmask"><data type="integer"/></attribute>
-	    </optional>
-	    <optional>
-	      <attribute name="docker-network"><text/></attribute>
-	    </optional>
-	    <zeroOrMore>
-	      <element name="port-mapping">
-		<attribute name="id"><data type="ID"/></attribute>
-		<choice>
-		  <group>
-		    <attribute name="port"><data type="integer"/></attribute>
-		    <optional>
-		      <attribute name="internal-port"><data type="integer"/></attribute>
-		    </optional>
-		  </group>
-		  <attribute name="range">
-		    <data type="string">
-		      <param name="pattern">([0-9\-]+)</param>
-		    </data>
-		  </attribute>
-		</choice>
-	      </element>
-	    </zeroOrMore>
-	  </element>
-	</optional>
-	<optional>
-	  <element name="storage">
-	    <zeroOrMore>
-	      <element name="storage-mapping">
-		<attribute name="id"><data type="ID"/></attribute>
-		<choice>
-		  <attribute name="source-dir"><text/></attribute>
-		  <attribute name="source-dir-root"><text/></attribute>
-		</choice>
-		<attribute name="target-dir"><text/></attribute>
-		<optional>
-		  <attribute name="options"><text/></attribute>
-		</optional>
-	      </element>
-	    </zeroOrMore>
-	  </element>
-	</optional>
-	<optional>
-          <ref name="element-primitive"/>
-	</optional>
-=======
       <attribute name="id"><data type="ID"/></attribute>
       <optional>
         <attribute name="description"><text/></attribute>
@@ -169,6 +84,9 @@
           <optional>
             <attribute name="masters"><data type="integer"/></attribute>
           </optional>
+	  <optional>
+	    <attribute name="run-command"> <text/></attribute>
+	  </optional>
           <optional>
             <attribute name="network"><text/></attribute>
           </optional>
@@ -231,7 +149,6 @@
       <optional>
         <ref name="element-primitive"/>
       </optional>
->>>>>>> 104f9de0
     </element>
   </define>
 
