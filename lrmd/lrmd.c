--- conflicted
+++ resolved
@@ -438,13 +438,10 @@
         return ocf2uniform_rc(rc);
     } else if (safe_str_eq(standard, "stonith")) {
         return stonith2uniform_rc(action, rc);
-<<<<<<< HEAD
-=======
     } else if (safe_str_eq(standard, "systemd")) {
         return lsb2uniform_rc(action, rc);
     } else if (safe_str_eq(standard, "upstart")) {
         return rc;
->>>>>>> 22efc799
     } else {
         return lsb2uniform_rc(action, rc);
     }
