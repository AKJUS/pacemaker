/* 
 * Copyright (C) 2004 Andrew Beekhof <andrew@beekhof.net>
 * 
 * This program is free software; you can redistribute it and/or
 * modify it under the terms of the GNU General Public
 * License as published by the Free Software Foundation; either
 * version 2.1 of the License, or (at your option) any later version.
 * 
 * This software is distributed in the hope that it will be useful,
 * but WITHOUT ANY WARRANTY; without even the implied warranty of
 * MERCHANTABILITY or FITNESS FOR A PARTICULAR PURPOSE.  See the GNU
 * General Public License for more details.
 * 
 * You should have received a copy of the GNU General Public
 * License along with this library; if not, write to the Free Software
 * Foundation, Inc., 59 Temple Place, Suite 330, Boston, MA  02111-1307  USA
 */
#include <portability.h>

#include <heartbeat.h>

#include <crm/cib.h>
#include <crm/msg_xml.h>
#include <crm/common/xml.h>
#include <crm/crm.h>
#include <crmd_fsa.h>
#include <crmd_messages.h>
#include <crmd_callbacks.h>
#include <clplumbing/Gmain_timeout.h>
#include <clplumbing/cl_uuid.h>

#include <crm/dmalloc_wrapper.h>

GHashTable *voted = NULL;
uint highest_born_on = -1;
static int current_election_id = 1;

/*	A_ELECTION_VOTE	*/
enum crmd_fsa_input
do_election_vote(long long action,
		 enum crmd_fsa_cause cause,
		 enum crmd_fsa_state cur_state,
		 enum crmd_fsa_input current_input,
		 fsa_data_t *msg_data)
{
	gboolean not_voting = FALSE;
	HA_Message *vote = NULL;
	
	/* dont vote if we're in one of these states or wanting to shut down */
	switch(cur_state) {
		case S_RECOVERY:
		case S_STOPPING:
		case S_TERMINATE:
			crm_warn("Not voting in election, we're in state %s",
				 fsa_state2string(cur_state));
			not_voting = TRUE;
			break;
		default:
			break;
	}

	if(not_voting == FALSE) {
		if(is_set(fsa_input_register, R_STARTING)) {
			not_voting = TRUE;
		}
	}	

	if(not_voting) {
		if(AM_I_DC) {
			register_fsa_input(C_FSA_INTERNAL, I_RELEASE_DC, NULL);

		} else {
			register_fsa_input(C_FSA_INTERNAL, I_PENDING, NULL);
		}
		return I_NULL;
	}
	
	vote = create_request(
		CRM_OP_VOTE, NULL, NULL,
		CRM_SYSTEM_CRMD, CRM_SYSTEM_CRMD, NULL);

	current_election_id++;
	ha_msg_add(vote, F_CRM_ELECTION_OWNER, fsa_our_uuid);
	ha_msg_add_int(vote, F_CRM_ELECTION_ID, current_election_id);

	send_request(vote, NULL);
	if(cur_state == S_ELECTION || cur_state == S_RELEASE_DC) {
		crm_timer_start(election_timeout);		

	} else if(cur_state != S_INTEGRATION) {
		crm_err("Broken? Voting in state %s",
			fsa_state2string(cur_state));
	}
	
	return I_NULL;
}

char *dc_hb_msg = NULL;
int beat_num = 0;

gboolean
do_dc_heartbeat(gpointer data)
{
#if 0
	fsa_timer_t *timer = (fsa_timer_t *)data;

	crm_debug_3("Sending DC Heartbeat %d", beat_num);
	HA_Message *msg = ha_msg_new(5); 
	ha_msg_add(msg, F_TYPE,		T_CRM);
	ha_msg_add(msg, F_SUBTYPE,	XML_ATTR_REQUEST);
	ha_msg_add(msg, F_CRM_SYS_TO,   CRM_SYSTEM_CRMD);
	ha_msg_add(msg, F_CRM_SYS_FROM, CRM_SYSTEM_DC);
	ha_msg_add(msg, F_CRM_TASK,	CRM_OP_HBEAT);
	ha_msg_add_int(msg, "dc_beat_seq", beat_num);
	beat_num++;

	if(send_msg_via_ha(fsa_cluster_conn, msg) == FALSE) {
		/* this is bad */
		crm_timer_stop(timer); /* make it not go off again */

		register_fsa_input(C_HEARTBEAT_FAILED, I_SHUTDOWN, NULL);
		return FALSE;
	}
#endif
	return TRUE;
}

struct election_data_s 
{
		const char *winning_uname;
		unsigned int winning_bornon;
};

static void
log_node(gpointer key, gpointer value, gpointer user_data)
{
	crm_err("%s: %s", (char*)user_data, (char*)key);
}

enum crmd_fsa_input
do_election_check(long long action,
		       enum crmd_fsa_cause cause,
		       enum crmd_fsa_state cur_state,
		       enum crmd_fsa_input current_input,
		  fsa_data_t *msg_data)
{
	int voted_size = g_hash_table_size(voted);
	int num_members = g_hash_table_size(fsa_membership_copy->members);
	
	/* in the case of #voted > #members, it is better to
	 *   wait for the timeout and give the cluster time to
	 *   stabilize
	 */
	if(fsa_state != S_ELECTION) {
		crm_debug("Ignore election check: we not in an election");

	} else if(voted_size >= num_members) {
		/* we won and everyone has voted */
		crm_timer_stop(election_timeout);
		register_fsa_input(C_FSA_INTERNAL, I_ELECTION_DC, NULL);
		if(voted_size > num_members) {
			char *data = NULL;
			
			data = crm_strdup("member");
			g_hash_table_foreach(
				fsa_membership_copy->members, log_node, data);
			crm_free(data);
			
			data = crm_strdup("voted");
			g_hash_table_foreach(voted, log_node, data);
			crm_free(data);
			
		}
		crm_debug("Destroying voted hash");
		g_hash_table_destroy(voted);
		voted = NULL;
		
	} else {
		crm_info("Still waiting on %d non-votes (%d total)",
			 num_members - voted_size, num_members);
	}

	return I_NULL;
}


/*	A_ELECTION_COUNT	*/
enum crmd_fsa_input
do_election_count_vote(long long action,
		       enum crmd_fsa_cause cause,
		       enum crmd_fsa_state cur_state,
		       enum crmd_fsa_input current_input,
		       fsa_data_t *msg_data)
{
	int election_id = -1;
	gboolean we_loose = FALSE;
	enum crmd_fsa_input election_result = I_NULL;
	oc_node_t *our_node = NULL, *your_node = NULL;
	ha_msg_input_t *vote = fsa_typed_data(fsa_dt_ha_msg);
	const char *op            = cl_get_string(vote->msg, F_CRM_TASK);
	const char *vote_from     = cl_get_string(vote->msg, F_CRM_HOST_FROM);
	const char *your_version  = cl_get_string(vote->msg, F_CRM_VERSION);
	const char *election_owner= cl_get_string(vote->msg, F_CRM_ELECTION_OWNER);
	
	/* if the membership copy is NULL we REALLY shouldnt be voting
	 * the question is how we managed to get here.
	 */
	CRM_CHECK(fsa_membership_copy != NULL, return I_NULL);
	CRM_CHECK(fsa_membership_copy->members != NULL, return I_NULL);

	CRM_CHECK(vote_from != NULL, vote_from = fsa_our_uname);
	
	our_node = (oc_node_t*)g_hash_table_lookup(
		fsa_membership_copy->members, fsa_our_uname);

	your_node = (oc_node_t*)g_hash_table_lookup(
		fsa_membership_copy->members, vote_from);
	
 	if(voted == NULL) {
		crm_debug("Created voted hash");
 		voted = g_hash_table_new_full(
			g_str_hash, g_str_equal,
			g_hash_destroy_str, g_hash_destroy_str);
 	}

	ha_msg_value_int(vote->msg, F_CRM_ELECTION_ID, &election_id);
	
	/* update the list of nodes that have voted */
	if(your_node != NULL) {
		char *op_copy = NULL;
		char *uname_copy = NULL;
		if(safe_str_eq(op, CRM_OP_NOVOTE)) {
			if(safe_str_neq(fsa_our_uuid, election_owner)) {
				crm_err("Recieved %s for %s (we are %s)",
					op, election_owner, fsa_our_uuid);
			}	
		}
		crm_debug("Election owner: %s", election_owner);
		if(safe_str_eq(fsa_our_uuid, election_owner)) {
			if(election_id != current_election_id) {
				crm_debug("Ignore old novote from %s: %d vs. %d",
					  your_node->node_uname,
					  election_id, current_election_id);
			}
			uname_copy = crm_strdup(your_node->node_uname);
			op_copy = crm_strdup(op);
			g_hash_table_replace(voted, uname_copy, op_copy);
			crm_info("Updated voted hash for %s to %s", uname_copy, op_copy);
		}
		
	} else {
		crm_debug("Election ignore: The other side doesnt exist in CCM.");
		return I_NULL;
	}
	
	if(vote_from == NULL || safe_str_eq(vote_from, fsa_our_uname)) {
		/* dont count our own vote */
		crm_info("Election ignore: our %s (%s)", op, crm_str(vote_from));
		return I_NULL;

	} else if(safe_str_eq(op, CRM_OP_NOVOTE)) {
		crm_info("Election ignore: no-vote from %s", vote_from);
		return I_NULL;
	}

	crm_info("Election check: %s from %s", op, vote_from);
	if(our_node == NULL
		|| fsa_membership_copy->last_event == OC_EV_MS_EVICTED) {
		crm_info("Election fail: we dont exist in CCM");
		we_loose = TRUE;

<<<<<<< HEAD
	} else if(compare_version(your_version, CRM_VERSION) < 0) {
		crm_debug("Election fail: version");
		we_loose = TRUE;
		
	} else if(compare_version(your_version, CRM_VERSION) > 0) {
		crm_debug("Election pass: version");
=======
	} else if(compare_version(your_version, CRM_FEATURE_SET) < 0) {
		crm_info("Election fail: version");
		we_loose = TRUE;
		
	} else if(compare_version(your_version, CRM_FEATURE_SET) > 0) {
		crm_info("Election pass: version");
>>>>>>> dd701750
		
	} else if(your_node->node_born_on < our_node->node_born_on) {
		crm_debug("Election fail: born_on");
		we_loose = TRUE;

	} else if(your_node->node_born_on > our_node->node_born_on) {
		crm_debug("Election pass: born_on");
		
	} else if(strcasecmp(fsa_our_uname, vote_from) > 0) {
		crm_debug("Election fail: uname");
		we_loose = TRUE;

	} else {
		CRM_CHECK(strcasecmp(fsa_our_uname, vote_from) != 0, ;);
		crm_debug("Them: %s (born=%d)  Us: %s (born=%d)",
			  vote_from, your_node->node_born_on,
			  fsa_our_uname, our_node->node_born_on);
/* cant happen...
 *	} else if(strcasecmp(fsa_our_uname, vote_from) == 0) {
 *
 * default...
 *	} else { // strcasecmp(fsa_our_uname, vote_from) < 0
 *		we win
 */
	}

	if(we_loose) {
		cl_uuid_t vote_uuid_s;
		gboolean vote_sent = FALSE;
		char vote_uuid[UU_UNPARSE_SIZEOF];
		HA_Message *novote = create_request(
			CRM_OP_NOVOTE, NULL, vote_from,
			CRM_SYSTEM_CRMD, CRM_SYSTEM_CRMD, NULL);

		update_dc(NULL, FALSE);
		
		if(cl_get_uuid(vote->msg, F_ORIGUUID, &vote_uuid_s) == HA_OK) {
			cl_uuid_unparse(&vote_uuid_s, vote_uuid);

		} else {
			cl_log_message(LOG_ERR, vote->msg);
		}
		
		crm_timer_stop(election_timeout);
		crm_debug("Election lost to %s (%s/%d)",
			  vote_from, vote_uuid, election_id);
		if(fsa_input_register & R_THE_DC) {
			crm_debug_3("Give up the DC to %s", vote_from);
			election_result = I_RELEASE_DC;
			
		} else {
			crm_debug_3("We werent the DC anyway");
			election_result = I_PENDING;
			
		}

		ha_msg_add(novote, F_CRM_ELECTION_OWNER, vote_uuid);
		ha_msg_add_int(novote, F_CRM_ELECTION_ID, election_id);
		
		vote_sent = send_request(novote, NULL);
		CRM_DEV_ASSERT(vote_sent);

		fsa_cib_conn->cmds->set_slave(fsa_cib_conn, cib_scope_local);
		
	} else {
		if(cur_state == S_PENDING) {
			crm_debug("Election ignore: We already lost the election");
			return I_NULL;
			
		} else {
			crm_info("Election won over %s", vote_from);
			election_result = I_ELECTION;
		}
		crm_debug("Destroying voted hash");
 		g_hash_table_destroy(voted);
		voted = NULL;
	}
	
	register_fsa_input(C_FSA_INTERNAL, election_result, NULL);
	return I_NULL;
}

/*	A_ELECT_TIMER_START, A_ELECTION_TIMEOUT 	*/
/* we won */
enum crmd_fsa_input
do_election_timer_ctrl(long long action,
		    enum crmd_fsa_cause cause,
		    enum crmd_fsa_state cur_state,
		    enum crmd_fsa_input current_input,
		    fsa_data_t *msg_data)
{
	return I_NULL;
}


static void
feature_update_callback(const HA_Message *msg, int call_id, int rc,
			crm_data_t *output, void *user_data)
{
	if(rc != cib_ok) {
		fsa_data_t *msg_data = NULL;
		register_fsa_error(C_FSA_INTERNAL, I_ERROR, NULL);
	}
}

/*	 A_DC_TAKEOVER	*/
enum crmd_fsa_input
do_dc_takeover(long long action,
	       enum crmd_fsa_cause cause,
	       enum crmd_fsa_state cur_state,
	       enum crmd_fsa_input current_input,
	       fsa_data_t *msg_data)
{
	int rc = cib_ok;
	crm_data_t *cib = NULL;
	
	crm_info("Taking over DC status for this partition");
	set_bit_inplace(fsa_input_register, R_THE_DC);

	if(voted != NULL) {
		crm_debug_2("Destroying voted hash");
		g_hash_table_destroy(voted);
		voted = NULL;
	}
	
	set_bit_inplace(fsa_input_register, R_JOIN_OK);
	set_bit_inplace(fsa_input_register, R_INVOKE_PE);
	
 	fsa_cib_conn->cmds->set_slave_all(fsa_cib_conn, cib_none);
	fsa_cib_conn->cmds->set_master(fsa_cib_conn, cib_none);
	
	cib = createEmptyCib();
	crm_xml_add(cib, XML_ATTR_CRM_VERSION, CRM_FEATURE_SET);
	crm_xml_add(cib, XML_ATTR_CIB_REVISION, CIB_FEATURE_SET);
	fsa_cib_update(XML_TAG_CIB, cib, cib_quorum_override, rc);
	add_cib_op_callback(rc, FALSE, NULL, feature_update_callback);

	free_xml(cib);
	return I_NULL;
}


/*	 A_DC_RELEASE	*/
enum crmd_fsa_input
do_dc_release(long long action,
	      enum crmd_fsa_cause cause,
	      enum crmd_fsa_state cur_state,
	      enum crmd_fsa_input current_input,
	      fsa_data_t *msg_data)
{
	enum crmd_fsa_input result = I_NULL;
	
	if(action & A_DC_RELEASE) {
		crm_debug("Releasing the role of DC");
		clear_bit_inplace(fsa_input_register, R_THE_DC);
		
	} else if (action & A_DC_RELEASED) {
		crm_info("DC role released");
#if 0
		if( are there errors ) {
			/* we cant stay up if not healthy */
			/* or perhaps I_ERROR and go to S_RECOVER? */
			result = I_SHUTDOWN;
		}
#endif
		register_fsa_input(C_FSA_INTERNAL, I_RELEASE_SUCCESS, NULL);
		
	} else {
		crm_err("Unknown action %s", fsa_action2string(action));
	}

	crm_debug_2("Am I still the DC? %s", AM_I_DC?XML_BOOLEAN_YES:XML_BOOLEAN_NO);

	return result;
}
<|MERGE_RESOLUTION|>--- conflicted
+++ resolved
@@ -269,21 +269,12 @@
 		crm_info("Election fail: we dont exist in CCM");
 		we_loose = TRUE;
 
-<<<<<<< HEAD
-	} else if(compare_version(your_version, CRM_VERSION) < 0) {
-		crm_debug("Election fail: version");
-		we_loose = TRUE;
-		
-	} else if(compare_version(your_version, CRM_VERSION) > 0) {
-		crm_debug("Election pass: version");
-=======
 	} else if(compare_version(your_version, CRM_FEATURE_SET) < 0) {
 		crm_info("Election fail: version");
 		we_loose = TRUE;
 		
 	} else if(compare_version(your_version, CRM_FEATURE_SET) > 0) {
 		crm_info("Election pass: version");
->>>>>>> dd701750
 		
 	} else if(your_node->node_born_on < our_node->node_born_on) {
 		crm_debug("Election fail: born_on");
