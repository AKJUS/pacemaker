--- conflicted
+++ resolved
@@ -216,26 +216,15 @@
 	/* if the membership copy is NULL we REALLY shouldnt be voting
 	 * the question is how we managed to get here.
 	 */
-<<<<<<< HEAD
-	CRM_CHECK(fsa_membership_copy != NULL, return);
-	CRM_CHECK(fsa_membership_copy->members != NULL, return);
-
-=======
-	CRM_CHECK(crm_peer_cache != NULL, return I_NULL);
->>>>>>> 5944fbc1
+	CRM_CHECK(crm_peer_cache != NULL, return);
 	CRM_CHECK(vote_from != NULL, vote_from = fsa_our_uname);
 	
 	our_node = g_hash_table_lookup(crm_peer_cache, fsa_our_uname);
 	your_node = g_hash_table_lookup(crm_peer_cache, vote_from);
 	
 	if(your_node == NULL) {
-<<<<<<< HEAD
-		crm_debug("Election ignore: The other side doesn't exist in CCM.");
-		return;
-=======
 	    crm_debug("Election ignore: The other side doesn't exist in CCM: %s", vote_from);
-	    return I_NULL;
->>>>>>> 5944fbc1
+	    return;
 	}	
 	
  	if(voted == NULL) {
@@ -346,21 +335,11 @@
 		last_election_loss = time(NULL);
 
 	} else {
-<<<<<<< HEAD
-		if(cur_state == S_PENDING) {
-			crm_debug("Election ignore: We already lost the election");
-			return;
-			
-		} else {
-			crm_info("Election won over %s", vote_from);
-			election_result = I_ELECTION;
-=======
 		int dampen = 2;
 		time_t tm_now = time(NULL);
 		if(tm_now - last_election_loss < (time_t)dampen) {
 			crm_debug("Election ignore: We already lost an election less than %ds ago", dampen);
-			return I_NULL;
->>>>>>> 5944fbc1
+			return;
 		}
 		last_election_loss = 0;
 		election_result = I_ELECTION;
