--- conflicted
+++ resolved
@@ -19,10 +19,6 @@
 
 headerdir=$(includedir)/@PKG_NAME@/crm
 
-<<<<<<< HEAD
-header_HEADERS		= crm.h cib.h msg_xml.h transition.h ais.h ais_common.h
-=======
 header_HEADERS		= crm.h cib.h msg_xml.h transition.h ais.h cib_util.h cib_ops.h ais_common.h
->>>>>>> 9213f7a1
 
 SUBDIRS                 = common pengine