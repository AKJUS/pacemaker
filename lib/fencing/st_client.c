--- conflicted
+++ resolved
@@ -2458,14 +2458,10 @@
                 }
 
             } else if (hp->state == st_done) {
-<<<<<<< HEAD
                 completed++;
-                when = hp->completed;
-=======
                 if (hp->completed > when) {
                     when = hp->completed;
                 }
->>>>>>> b1dc2808
             }
         }
 
