/*
 * Copyright (C) 2010 Andrew Beekhof <andrew@beekhof.net>
 *
 * This program is free software; you can redistribute it and/or
 * modify it under the terms of the GNU General Public
 * License as published by the Free Software Foundation; either
 * version 2.1 of the License, or (at your option) any later version.
 *
 * This software is distributed in the hope that it will be useful,
 * but WITHOUT ANY WARRANTY; without even the implied warranty of
 * MERCHANTABILITY or FITNESS FOR A PARTICULAR PURPOSE.  See the GNU
 * General Public License for more details.
 *
 * You should have received a copy of the GNU General Public
 * License along with this library; if not, write to the Free Software
 * Foundation, Inc., 59 Temple Place, Suite 330, Boston, MA  02111-1307  USA
 */

#include <crm_internal.h>

#ifndef _GNU_SOURCE
#  define _GNU_SOURCE
#endif

#include <sys/types.h>
#include <sys/stat.h>
#include <sys/wait.h>
#include <errno.h>
#include <unistd.h>
#include <dirent.h>
#include <fcntl.h>
#include <string.h>
#include <sys/signalfd.h>

#include "crm/crm.h"
#include "crm/common/mainloop.h"
#include "crm/services.h"

#include "services_private.h"

#if SUPPORT_CIBSECRETS
#  include "crm/common/cib_secrets.h"
#endif

static inline void
set_fd_opts(int fd, int opts)
{
    int flag;

    if ((flag = fcntl(fd, F_GETFL)) >= 0) {
        if (fcntl(fd, F_SETFL, flag | opts) < 0) {
            crm_err("fcntl() write failed");
        }
    } else {
        crm_err("fcntl() read failed");
    }
}

static gboolean
read_output(int fd, svc_action_t * op)
{
    char *data = NULL;
    int rc = 0, len = 0;
    gboolean is_err = FALSE;
    char buf[500];
    static const size_t buf_read_len = sizeof(buf) - 1;

    crm_trace("%p", op);

    if (fd < 0) {
        return FALSE;
    }

    if (fd == op->opaque->stderr_fd) {
        is_err = TRUE;
        if (op->stderr_data) {
            len = strlen(op->stderr_data);
            data = op->stderr_data;
        }
    } else if (op->stdout_data) {
        len = strlen(op->stdout_data);
        data = op->stdout_data;
    }

    do {
        rc = read(fd, buf, buf_read_len);
        if (rc > 0) {
            buf[rc] = 0;
            data = realloc(data, len + rc + 1);
            sprintf(data + len, "%s", buf);
            len += rc;
        } else if (errno != EINTR) {
            /* error or EOF
             * Cleanup happens in pipe_done()
             */
            rc = FALSE;
            break;
        }

    } while (rc == buf_read_len || rc < 0);

    if (data != NULL && is_err) {
        op->stderr_data = data;
    } else if (data != NULL) {
        op->stdout_data = data;
    }

    return rc;
}

static int
dispatch_stdout(gpointer userdata)
{
    svc_action_t *op = (svc_action_t *) userdata;

    return read_output(op->opaque->stdout_fd, op);
}

static int
dispatch_stderr(gpointer userdata)
{
    svc_action_t *op = (svc_action_t *) userdata;

    return read_output(op->opaque->stderr_fd, op);
}

static void
pipe_out_done(gpointer user_data)
{
    svc_action_t *op = (svc_action_t *) user_data;

    crm_trace("%p", op);

    op->opaque->stdout_gsource = NULL;
    if (op->opaque->stdout_fd > STDOUT_FILENO) {
        close(op->opaque->stdout_fd);
    }
    op->opaque->stdout_fd = -1;
}

static void
pipe_err_done(gpointer user_data)
{
    svc_action_t *op = (svc_action_t *) user_data;

    op->opaque->stderr_gsource = NULL;
    if (op->opaque->stderr_fd > STDERR_FILENO) {
        close(op->opaque->stderr_fd);
    }
    op->opaque->stderr_fd = -1;
}

static struct mainloop_fd_callbacks stdout_callbacks = {
    .dispatch = dispatch_stdout,
    .destroy = pipe_out_done,
};

static struct mainloop_fd_callbacks stderr_callbacks = {
    .dispatch = dispatch_stderr,
    .destroy = pipe_err_done,
};

static void
set_ocf_env(const char *key, const char *value, gpointer user_data)
{
    if (setenv(key, value, 1) != 0) {
        crm_perror(LOG_ERR, "setenv failed for key:%s and value:%s", key, value);
    }
}

static void
set_ocf_env_with_prefix(gpointer key, gpointer value, gpointer user_data)
{
    char buffer[500];

    snprintf(buffer, sizeof(buffer), "OCF_RESKEY_%s", (char *)key);
    set_ocf_env(buffer, value, user_data);
}

static void
add_OCF_env_vars(svc_action_t * op)
{
    if (!op->standard || strcasecmp("ocf", op->standard) != 0) {
        return;
    }

    if (op->params) {
        g_hash_table_foreach(op->params, set_ocf_env_with_prefix, NULL);
    }

    set_ocf_env("OCF_RA_VERSION_MAJOR", "1", NULL);
    set_ocf_env("OCF_RA_VERSION_MINOR", "0", NULL);
    set_ocf_env("OCF_ROOT", OCF_ROOT_DIR, NULL);

    if (op->rsc) {
        set_ocf_env("OCF_RESOURCE_INSTANCE", op->rsc, NULL);
    }

    if (op->agent != NULL) {
        set_ocf_env("OCF_RESOURCE_TYPE", op->agent, NULL);
    }

    /* Notes: this is not added to specification yet. Sept 10,2004 */
    if (op->provider != NULL) {
        set_ocf_env("OCF_RESOURCE_PROVIDER", op->provider, NULL);
    }
}

gboolean
recurring_action_timer(gpointer data)
{
    svc_action_t *op = data;

    crm_debug("Scheduling another invokation of %s", op->id);

    /* Clean out the old result */
    free(op->stdout_data);
    op->stdout_data = NULL;
    free(op->stderr_data);
    op->stderr_data = NULL;

    services_action_async(op, NULL);
    return FALSE;
}

void
operation_finalize(svc_action_t * op)
{
    int recurring = 0;

    if (op->interval) {
        if (op->cancel) {
            op->status = PCMK_LRM_OP_CANCELLED;
            cancel_recurring_action(op);
        } else {
            recurring = 1;
            op->opaque->repeat_timer = g_timeout_add(op->interval,
                                                     recurring_action_timer, (void *)op);
        }
    }

    if (op->opaque->callback) {
        op->opaque->callback(op);
    }

    op->pid = 0;

    if (!recurring) {
        /*
         * If this is a recurring action, do not free explicitly.
         * It will get freed whenever the action gets cancelled.
         */
        services_action_free(op);
    }
}

static void
operation_finished(mainloop_child_t * p, pid_t pid, int core, int signo, int exitcode)
{
    svc_action_t *op = mainloop_child_userdata(p);
    char *prefix = g_strdup_printf("%s:%d", op->id, op->pid);

    mainloop_clear_child_userdata(p);
    op->status = PCMK_LRM_OP_DONE;
    CRM_ASSERT(op->pid == pid);

    if (op->opaque->stderr_gsource) {
        /* Make sure we have read everything from the buffer.
         * Depending on the priority mainloop gives the fd, operation_finished
         * could occur before all the reads are done.  Force the read now.*/
        dispatch_stderr(op);
    }

    if (op->opaque->stdout_gsource) {
        /* Make sure we have read everything from the buffer.
         * Depending on the priority mainloop gives the fd, operation_finished
         * could occur before all the reads are done.  Force the read now.*/
        dispatch_stdout(op);
    }

    if (signo) {
        if (mainloop_child_timeout(p)) {
            crm_warn("%s - timed out after %dms", prefix, op->timeout);
            op->status = PCMK_LRM_OP_TIMEOUT;
            op->rc = PCMK_OCF_TIMEOUT;

        } else {
            crm_warn("%s - terminated with signal %d", prefix, signo);
            op->status = PCMK_LRM_OP_ERROR;
            op->rc = PCMK_OCF_SIGNAL;
        }

    } else {
        op->rc = exitcode;
        crm_debug("%s - exited with rc=%d", prefix, exitcode);
    }

    crm_log_output(LOG_NOTICE, prefix, op->stderr_data);
    crm_log_output(LOG_DEBUG, prefix, op->stdout_data);

    g_free(prefix);
    operation_finalize(op);
}

gboolean
services_os_action_execute(svc_action_t * op, gboolean synchronous)
{
    int rc, lpc;
    int stdout_fd[2];
    int stderr_fd[2];
    sigset_t mask;
    sigset_t old_mask;

    if (pipe(stdout_fd) < 0) {
        crm_err("pipe() failed");
    }

    if (pipe(stderr_fd) < 0) {
        crm_err("pipe() failed");
    }

    if (synchronous) {
        sigemptyset(&mask);
        sigaddset(&mask, SIGCHLD);
        sigemptyset(&old_mask);

        if (sigprocmask(SIG_BLOCK, &mask, &old_mask) < 0) {
            crm_perror(LOG_ERR, "sigprocmask() failed");
        }
    }

    op->pid = fork();
    switch (op->pid) {
        case -1:
            crm_err("fork() failed");
            close(stdout_fd[0]);
            close(stdout_fd[1]);
            close(stderr_fd[0]);
            close(stderr_fd[1]);
            return FALSE;

        case 0:                /* Child */
            /* Man: The call setpgrp() is equivalent to setpgid(0,0)
             * _and_ compiles on BSD variants too
             * need to investigate if it works the same too.
             */
            setpgid(0, 0);
            close(stdout_fd[0]);
            close(stderr_fd[0]);
            if (STDOUT_FILENO != stdout_fd[1]) {
                if (dup2(stdout_fd[1], STDOUT_FILENO) != STDOUT_FILENO) {
                    crm_err("dup2() failed (stdout)");
                }
                close(stdout_fd[1]);
            }
            if (STDERR_FILENO != stderr_fd[1]) {
                if (dup2(stderr_fd[1], STDERR_FILENO) != STDERR_FILENO) {
                    crm_err("dup2() failed (stderr)");
                }
                close(stderr_fd[1]);
            }

            /* close all descriptors except stdin/out/err and channels to logd */
            for (lpc = getdtablesize() - 1; lpc > STDERR_FILENO; lpc--) {
                close(lpc);
            }

#if SUPPORT_CIBSECRETS
            if (replace_secret_params(op->rsc, op->params) < 0) {
                /* replacing secrets failed! */
                if (safe_str_eq(op->action,"stop")) {
                    /* don't fail on stop! */
                    crm_info("proceeding with the stop operation for %s", op->rsc);

                } else {
                    crm_err("failed to get secrets for %s, "
                            "considering resource not configured", op->rsc);
                    _exit(PCMK_OCF_NOT_CONFIGURED);
                }
            }
#endif
            /* Setup environment correctly */
            add_OCF_env_vars(op);

            /* execute the RA */
            execvp(op->opaque->exec, op->opaque->args);

            switch (errno) {    /* see execve(2) */
                case ENOENT:   /* No such file or directory */
                case EISDIR:   /* Is a directory */
                    rc = PCMK_OCF_NOT_INSTALLED;
#if SUPPORT_NAGIOS
                    if (safe_str_eq(op->standard, "nagios")) {
                        rc = NAGIOS_NOT_INSTALLED;
                    }
#endif
                    break;
                case EACCES:   /* permission denied (various errors) */
                    rc = PCMK_OCF_INSUFFICIENT_PRIV;
#if SUPPORT_NAGIOS
                    if (safe_str_eq(op->standard, "nagios")) {
                        rc = NAGIOS_INSUFFICIENT_PRIV;
                    }
#endif
                    break;
                default:
                    rc = PCMK_OCF_UNKNOWN_ERROR;
                    break;
            }
            _exit(rc);
    }

    /* Only the parent reaches here */
    close(stdout_fd[1]);
    close(stderr_fd[1]);

    op->opaque->stdout_fd = stdout_fd[0];
    set_fd_opts(op->opaque->stdout_fd, O_NONBLOCK);

    op->opaque->stderr_fd = stderr_fd[0];
    set_fd_opts(op->opaque->stderr_fd, O_NONBLOCK);

    if (synchronous) {
        int status = 0;
        int timeout = op->timeout;
        int sfd = -1;
        time_t start = -1;
        struct pollfd fds[3];
        int wait_rc = 0;

        sfd = signalfd(-1, &mask, 0);
        if (sfd < 0) {
            crm_perror(LOG_ERR, "signalfd() failed");
        }

        fds[0].fd = op->opaque->stdout_fd;
        fds[0].events = POLLIN;
        fds[0].revents = 0;

        fds[1].fd = op->opaque->stderr_fd;
        fds[1].events = POLLIN;
        fds[1].revents = 0;

        fds[2].fd = sfd;
        fds[2].events = POLLIN;
        fds[2].revents = 0;

        crm_trace("Waiting for %d", op->pid);
        start = time(NULL);
        do {
            int poll_rc = poll(fds, 3, timeout);

            if (poll_rc > 0) {
                if (fds[0].revents & POLLIN) {
                    read_output(op->opaque->stdout_fd, op);
                }

                if (fds[1].revents & POLLIN) {
                    read_output(op->opaque->stderr_fd, op);
                }

                if (fds[2].revents & POLLIN) {
                    struct signalfd_siginfo fdsi;
                    ssize_t s;

                    s = read(sfd, &fdsi, sizeof(struct signalfd_siginfo));
                    if (s != sizeof(struct signalfd_siginfo)) {
                        crm_perror(LOG_ERR, "Read from signal fd %d failed", sfd);

                    } else if (fdsi.ssi_signo == SIGCHLD) {
                        wait_rc = waitpid(op->pid, &status, WNOHANG);
                        
                        if (wait_rc < 0){
                            crm_perror(LOG_ERR, "waitpid() for %d failed", op->pid);

                        } else if (wait_rc > 0) {
                            break;
                        }
                    }
                }

            } else if (poll_rc == 0) {
                timeout = 0;
                break;

            } else if (poll_rc < 0) {
                if (errno != EINTR) {
                    crm_perror(LOG_ERR, "poll() failed");
                    break;
                }
            }

            timeout = op->timeout - (time(NULL) - start) * 1000;

        } while ((op->timeout < 0 || timeout > 0));

        crm_trace("Child done: %d", op->pid);
<<<<<<< HEAD
        if (timeout == 0) {
            int killrc = kill(op->pid, SIGKILL);
=======
        if (wait_rc <= 0) {
            int killrc = kill(op->pid, 9 /*SIGKILL*/);
>>>>>>> a81d222e

            op->rc = PCMK_OCF_UNKNOWN_ERROR;
            if (op->timeout > 0 && timeout <= 0) {
                op->status = PCMK_LRM_OP_TIMEOUT;
                crm_warn("%s:%d - timed out after %dms", op->id, op->pid, op->timeout);

            } else {
                op->status = PCMK_LRM_OP_ERROR;
            }

            if (killrc && errno != ESRCH) {
                crm_err("kill(%d, KILL) failed: %d", op->pid, errno);
            }
            /*
             * From sigprocmask(2):
             * It is not possible to block SIGKILL or SIGSTOP.  Attempts to do so are silently ignored.
             *
             * This makes it safe to skip WNOHANG here
             */
            waitpid(op->pid, &status, 0);

        } else if (WIFEXITED(status)) {
            op->status = PCMK_LRM_OP_DONE;
            op->rc = WEXITSTATUS(status);
            crm_info("Managed %s process %d exited with rc=%d", op->id, op->pid, op->rc);

        } else if (WIFSIGNALED(status)) {
            int signo = WTERMSIG(status);

            op->status = PCMK_LRM_OP_ERROR;
            crm_err("Managed %s process %d exited with signal=%d", op->id, op->pid, signo);
        }
#ifdef WCOREDUMP
        if (WCOREDUMP(status)) {
            crm_err("Managed %s process %d dumped core", op->id, op->pid);
        }
#endif

        read_output(op->opaque->stdout_fd, op);
        read_output(op->opaque->stderr_fd, op);

        close(op->opaque->stdout_fd);
        close(op->opaque->stderr_fd);

        if (sigismember(&old_mask, SIGCHLD) == 0) {
            if (sigprocmask(SIG_UNBLOCK, &mask, NULL) < 0) {
                crm_perror(LOG_ERR, "sigprocmask() to unblocked failed");
            }
        }

    } else {
        crm_trace("Async waiting for %d - %s", op->pid, op->opaque->exec);
        mainloop_child_add(op->pid, op->timeout, op->id, op, operation_finished);

        op->opaque->stdout_gsource = mainloop_add_fd(op->id,
                                                     G_PRIORITY_LOW,
                                                     op->opaque->stdout_fd, op, &stdout_callbacks);

        op->opaque->stderr_gsource = mainloop_add_fd(op->id,
                                                     G_PRIORITY_LOW,
                                                     op->opaque->stderr_fd, op, &stderr_callbacks);
    }

    return TRUE;
}

GList *
services_os_get_directory_list(const char *root, gboolean files, gboolean executable)
{
    GList *list = NULL;
    struct dirent **namelist;
    int entries = 0, lpc = 0;
    char buffer[PATH_MAX];

    entries = scandir(root, &namelist, NULL, alphasort);
    if (entries <= 0) {
        return list;
    }

    for (lpc = 0; lpc < entries; lpc++) {
        struct stat sb;

        if ('.' == namelist[lpc]->d_name[0]) {
            free(namelist[lpc]);
            continue;
        }

        snprintf(buffer, sizeof(buffer), "%s/%s", root, namelist[lpc]->d_name);

        if (stat(buffer, &sb)) {
            continue;
        }

        if (S_ISDIR(sb.st_mode)) {
            if (files) {
                free(namelist[lpc]);
                continue;
            }

        } else if (S_ISREG(sb.st_mode)) {
            if (files == FALSE) {
                free(namelist[lpc]);
                continue;

            } else if (executable
                       && (sb.st_mode & S_IXUSR) == 0
                       && (sb.st_mode & S_IXGRP) == 0 && (sb.st_mode & S_IXOTH) == 0) {
                free(namelist[lpc]);
                continue;
            }
        }

        list = g_list_append(list, strdup(namelist[lpc]->d_name));

        free(namelist[lpc]);
    }

    free(namelist);
    return list;
}

GList *
resources_os_list_lsb_agents(void)
{
    return get_directory_list(LSB_ROOT_DIR, TRUE, TRUE);
}

GList *
resources_os_list_ocf_providers(void)
{
    return get_directory_list(OCF_ROOT_DIR "/resource.d", FALSE, TRUE);
}

GList *
resources_os_list_ocf_agents(const char *provider)
{
    GList *gIter = NULL;
    GList *result = NULL;
    GList *providers = NULL;

    if (provider) {
        char buffer[500];

        snprintf(buffer, sizeof(buffer), "%s/resource.d/%s", OCF_ROOT_DIR, provider);
        return get_directory_list(buffer, TRUE, TRUE);
    }

    providers = resources_os_list_ocf_providers();
    for (gIter = providers; gIter != NULL; gIter = gIter->next) {
        GList *tmp1 = result;
        GList *tmp2 = resources_os_list_ocf_agents(gIter->data);

        if (tmp2) {
            result = g_list_concat(tmp1, tmp2);
        }
    }
    g_list_free_full(providers, free);
    return result;
}

#if SUPPORT_NAGIOS
GList *
resources_os_list_nagios_agents(void)
{
    GList *plugin_list = NULL;
    GList *result = NULL;
    GList *gIter = NULL;

    plugin_list = get_directory_list(NAGIOS_PLUGIN_DIR, TRUE, TRUE);

    /* Make sure both the plugin and its metadata exist */
    for (gIter = plugin_list; gIter != NULL; gIter = gIter->next) {
        const char *plugin = gIter->data;
        char *metadata = g_strdup_printf(NAGIOS_METADATA_DIR "/%s.xml", plugin);
        struct stat st;

        if (stat(metadata, &st) == 0) {
            result = g_list_append(result, strdup(plugin));
        }

        g_free(metadata);
    }
    g_list_free_full(plugin_list, free);
    return result;
}
#endif<|MERGE_RESOLUTION|>--- conflicted
+++ resolved
@@ -469,7 +469,7 @@
 
                     } else if (fdsi.ssi_signo == SIGCHLD) {
                         wait_rc = waitpid(op->pid, &status, WNOHANG);
-                        
+
                         if (wait_rc < 0){
                             crm_perror(LOG_ERR, "waitpid() for %d failed", op->pid);
 
@@ -495,13 +495,8 @@
         } while ((op->timeout < 0 || timeout > 0));
 
         crm_trace("Child done: %d", op->pid);
-<<<<<<< HEAD
-        if (timeout == 0) {
+        if (wait_rc <= 0) {
             int killrc = kill(op->pid, SIGKILL);
-=======
-        if (wait_rc <= 0) {
-            int killrc = kill(op->pid, 9 /*SIGKILL*/);
->>>>>>> a81d222e
 
             op->rc = PCMK_OCF_UNKNOWN_ERROR;
             if (op->timeout > 0 && timeout <= 0) {
