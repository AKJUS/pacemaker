--- conflicted
+++ resolved
@@ -304,11 +304,7 @@
     pid_file = crm_strdup("/tmp/ClusterMon.pid");
     crm_log_init(basename(argv[0]), LOG_CRIT, FALSE, FALSE, 0, NULL);
 
-<<<<<<< HEAD
-    crm_set_options("V?$i:nrh:dp:s1wx:oftANS:T:F:H:P:E:e:", "mode [options]", long_options,
-=======
-    crm_set_options("V?$i:nrh:dp:s1wx:oftNS:T:F:H:P:E:e:C:", "mode [options]", long_options,
->>>>>>> 0ec0ce7d
+    crm_set_options("V?$i:nrh:dp:s1wx:oftANS:T:F:H:P:E:e:C:", "mode [options]", long_options,
 		    "Provides a summary of cluster's current state."
 		    "\n\nOutputs varying levels of detail in a number of different formats.\n");
 
