--- conflicted
+++ resolved
@@ -94,84 +94,6 @@
     if (pcmk__str_eq(s, "*", pcmk__str_null_matches)) {
         resources = g_list_prepend(resources, strdup("*"));
     } else {
-<<<<<<< HEAD
-        heading = "active ";
-    }
-
-    out->list_item(out, NULL, "No %sresources", heading);
-}
-
-/*!
- * \internal
- * \brief Print whatever resource section(s) are appropriate
- *
- * \param[in] out           The output functions structure.
- * \param[in] data_set      Cluster state to display.
- * \param[in] print_opts    Bitmask of pe_print_*.
- * \param[in] mon_ops       Bitmask of mon_op_*.
- * \param[in] brief_output  Whether to display full or brief output.
- * \param[in] print_summary Whether to display a failure summary.
- */
-static int
-print_resources(pcmk__output_t *out, pe_working_set_t *data_set,
-                unsigned int print_opts, unsigned int mon_ops, gboolean brief_output,
-                gboolean print_summary, GListPtr only_show, gboolean print_spacer)
-{
-    GListPtr rsc_iter;
-    int rc = pcmk_rc_no_output;
-
-    /* If we already showed active resources by node, and
-     * we're not showing inactive resources, we have nothing to do
-     */
-    if (is_set(mon_ops, mon_op_group_by_node) && is_not_set(mon_ops, mon_op_inactive_resources)) {
-        return rc;
-    }
-
-    /* Add a blank line between this section and the one before it. */
-    if (print_spacer) {
-        out->info(out, "%s", "");
-    }
-
-    print_resources_heading(out, mon_ops);
-
-    /* If we haven't already printed resources grouped by node,
-     * and brief output was requested, print resource summary */
-    if (brief_output && is_not_set(mon_ops, mon_op_group_by_node)) {
-        pe__rscs_brief_output(out, data_set->resources, print_opts,
-                              is_set(mon_ops, mon_op_inactive_resources));
-    }
-
-    /* For each resource, display it if appropriate */
-    for (rsc_iter = data_set->resources; rsc_iter != NULL; rsc_iter = rsc_iter->next) {
-        pe_resource_t *rsc = (pe_resource_t *) rsc_iter->data;
-
-        /* Complex resources may have some sub-resources active and some inactive */
-        gboolean is_active = rsc->fns->active(rsc, TRUE);
-        gboolean partially_active = rsc->fns->active(rsc, FALSE);
-
-        /* Skip inactive orphans (deleted but still in CIB) */
-        if (is_set(rsc->flags, pe_rsc_orphan) && !is_active) {
-            continue;
-
-        /* Skip active resources if we already displayed them by node */
-        } else if (is_set(mon_ops, mon_op_group_by_node)) {
-            if (is_active) {
-                continue;
-            }
-
-        /* Skip primitives already counted in a brief summary */
-        } else if (brief_output && (rsc->variant == pe_native)) {
-            continue;
-
-        /* Skip resources that aren't at least partially active,
-         * unless we're displaying inactive resources
-         */
-        } else if (!partially_active && is_not_set(mon_ops, mon_op_inactive_resources)) {
-            continue;
-
-        } else if (partially_active && !pe__rsc_running_on_any_node_in_list(rsc, only_show)) {
-            continue;
-=======
         pe_resource_t *rsc = pe_find_resource_with_flags(data_set->resources, s,
                                                          pe_find_renamed|pe_find_any);
 
@@ -192,7 +114,6 @@
              * more detail.
              */
             resources = pe__rscs_with_tag(data_set, s);
->>>>>>> b0ef36d8
         }
     }
 
@@ -751,12 +672,6 @@
     unsigned int print_opts = get_resource_display_options(mon_ops);
     int rc = pcmk_rc_no_output;
 
-<<<<<<< HEAD
-    if (is_set(show, mon_show_nodes) && unames) {
-        if (rc == pcmk_rc_ok) {
-            out->info(out, "%s", "");
-        }
-=======
     CHECK_RC(rc, out->message(out, "cluster-summary", data_set,
                               pcmk_is_set(mon_ops, mon_op_print_clone_detail),
                               pcmk_is_set(show, mon_show_stack),
@@ -764,7 +679,6 @@
                               pcmk_is_set(show, mon_show_times),
                               pcmk_is_set(show, mon_show_counts),
                               pcmk_is_set(show, mon_show_options)));
->>>>>>> b0ef36d8
 
     unames = build_uname_list(data_set, only_node);
     resources = build_rsc_list(data_set, only_rsc);
@@ -992,20 +906,12 @@
     resources = build_rsc_list(data_set, only_rsc);
 
     /*** NODE LIST ***/
-<<<<<<< HEAD
-    if (is_set(show, mon_show_nodes) && unames) {
-        out->message(out, "node-list", data_set->nodes, unames, print_opts,
-                     is_set(mon_ops, mon_op_print_clone_detail),
-                     is_set(mon_ops, mon_op_print_brief),
-                     is_set(mon_ops, mon_op_group_by_node));
-=======
     if (pcmk_is_set(show, mon_show_nodes) && unames) {
         out->message(out, "node-list", data_set->nodes, unames,
                      resources, print_opts,
                      pcmk_is_set(mon_ops, mon_op_print_clone_detail),
                      pcmk_is_set(mon_ops, mon_op_print_brief),
                      pcmk_is_set(mon_ops, mon_op_group_by_node));
->>>>>>> b0ef36d8
     }
 
     /* Print resources section, if needed */
