--- conflicted
+++ resolved
@@ -1,10 +1,7 @@
 # Semi-random collection of tasks we'd like to get done
 
 ## Targeted for 1.2
-<<<<<<< HEAD
 - Move location of cib.xml to somewhere more appropriate
-=======
->>>>>>> f3300de9
 - Avoid the use of xmlNode in fencing register_callback() call types
 - Need a way to indicate when unfencing operations need to be initiated from the host to be unfenced
 
